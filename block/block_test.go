--- conflicted
+++ resolved
@@ -117,11 +117,7 @@
 	}
 }
 
-<<<<<<< HEAD
-func TestTrack(t *testing.T) {
-=======
 func TestTrackValue(t *testing.T) {
->>>>>>> c79d343b
 	setup(t)
 	defer clear(t)
 
